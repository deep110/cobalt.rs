name: CI

permissions:
  contents: read

on:
  pull_request:
  push:
    branches:
    - master

env:
  CARGO_TERM_COLOR: always
  CLICOLOR: 1

concurrency:
  group: "${{ github.workflow }}-${{ github.ref }}"
  cancel-in-progress: true

jobs:
  ci:
    permissions:
      contents: none
    name: CI
    needs: [test, msrv, lockfile, docs, rustfmt, clippy]
    runs-on: ubuntu-latest
    if: "always()"
    steps:
      - name: Failed
        run: exit 1
        if: "contains(needs.*.result, 'failure') || contains(needs.*.result, 'cancelled') || contains(needs.*.result, 'skipped')"
  test:
    name: Test
    strategy:
      fail-fast: false
      matrix:
        os: ["ubuntu-latest", "windows-latest", "macos-latest"]
        rust: ["stable"]
    continue-on-error: ${{ matrix.rust != 'stable' }}
    runs-on: ${{ matrix.os }}
    steps:
    - name: Checkout repository
      uses: actions/checkout@v4
    - name: Install Rust
      uses: dtolnay/rust-toolchain@stable
      with:
        toolchain: ${{ matrix.rust }}
    - uses: Swatinem/rust-cache@v2
    - uses: taiki-e/install-action@cargo-hack
    - name: Build
<<<<<<< HEAD
      run: cargo test --no-run --workspace --all-features
    - name: Default features
      run: cargo test --workspace
    - name: No-default features
      run: cargo test --workspace --no-default-features
  msrv:
    name: "Check MSRV: 1.76"
=======
      run: cargo test --workspace --no-run
    - name: Test
      run: cargo hack test --feature-powerset --workspace
  msrv:
    name: "Check MSRV"
>>>>>>> 045de932
    runs-on: ubuntu-latest
    steps:
    - name: Checkout repository
      uses: actions/checkout@v4
    - name: Install Rust
      uses: dtolnay/rust-toolchain@stable
      with:
<<<<<<< HEAD
        toolchain: "1.76"  # MSRV
=======
        toolchain: stable
>>>>>>> 045de932
    - uses: Swatinem/rust-cache@v2
    - uses: taiki-e/install-action@cargo-hack
    - name: Default features
      run: cargo hack check --feature-powerset --locked --rust-version --ignore-private --workspace --all-targets
  lockfile:
    runs-on: ubuntu-latest
    steps:
    - name: Checkout repository
      uses: actions/checkout@v4
    - name: Install Rust
      uses: dtolnay/rust-toolchain@stable
      with:
        toolchain: stable
    - uses: Swatinem/rust-cache@v2
    - name: "Is lockfile updated?"
      run: cargo update --workspace --locked
  docs:
    name: Docs
    runs-on: ubuntu-latest
    steps:
    - name: Checkout repository
      uses: actions/checkout@v4
    - name: Install Rust
      uses: dtolnay/rust-toolchain@stable
      with:
        toolchain: "1.76"  # STABLE
    - uses: Swatinem/rust-cache@v2
    - name: Check documentation
      env:
        RUSTDOCFLAGS: -D warnings
      run: cargo doc --workspace --all-features --no-deps --document-private-items
  rustfmt:
    name: rustfmt
    runs-on: ubuntu-latest
    steps:
    - name: Checkout repository
      uses: actions/checkout@v4
    - name: Install Rust
      uses: dtolnay/rust-toolchain@stable
      with:
        toolchain: "1.76"  # STABLE
        components: rustfmt
    - uses: Swatinem/rust-cache@v2
    - name: Check formatting
      run: cargo fmt --all -- --check
  clippy:
    name: clippy
    runs-on: ubuntu-latest
    permissions:
      security-events: write # to upload sarif results
    steps:
    - name: Checkout repository
      uses: actions/checkout@v4
    - name: Install Rust
      uses: dtolnay/rust-toolchain@stable
      with:
<<<<<<< HEAD
        toolchain: "1.76"  # MSRV
=======
        toolchain: "1.76"  # STABLE
>>>>>>> 045de932
        components: clippy
    - uses: Swatinem/rust-cache@v2
    - name: Install SARIF tools
      run: cargo install clippy-sarif --locked
    - name: Install SARIF tools
      run: cargo install sarif-fmt --locked
    - name: Check
      run: >
        cargo clippy --workspace --all-features --all-targets --message-format=json -- -D warnings --allow deprecated
        | clippy-sarif
        | tee clippy-results.sarif
        | sarif-fmt
      continue-on-error: true
    - name: Upload
      uses: github/codeql-action/upload-sarif@v3
      with:
        sarif_file: clippy-results.sarif
        wait-for-processing: true
    - name: Report status
      run: cargo clippy --workspace --all-features --all-targets -- -D warnings --allow deprecated
  coverage:
    name: Coverage
    runs-on: ubuntu-latest
    steps:
    - name: Checkout repository
      uses: actions/checkout@v4
    - name: Install Rust
      uses: dtolnay/rust-toolchain@stable
      with:
        toolchain: stable
    - uses: Swatinem/rust-cache@v2
    - name: Install cargo-tarpaulin
      run: cargo install cargo-tarpaulin
    - name: Gather coverage
      run: cargo tarpaulin --output-dir coverage --out lcov
    - name: Publish to Coveralls
      uses: coverallsapp/github-action@master
      with:
        github-token: ${{ secrets.GITHUB_TOKEN }}<|MERGE_RESOLUTION|>--- conflicted
+++ resolved
@@ -48,21 +48,13 @@
     - uses: Swatinem/rust-cache@v2
     - uses: taiki-e/install-action@cargo-hack
     - name: Build
-<<<<<<< HEAD
-      run: cargo test --no-run --workspace --all-features
+      run: cargo test --workspace --no-run
     - name: Default features
       run: cargo test --workspace
     - name: No-default features
       run: cargo test --workspace --no-default-features
   msrv:
-    name: "Check MSRV: 1.76"
-=======
-      run: cargo test --workspace --no-run
-    - name: Test
-      run: cargo hack test --feature-powerset --workspace
-  msrv:
     name: "Check MSRV"
->>>>>>> 045de932
     runs-on: ubuntu-latest
     steps:
     - name: Checkout repository
@@ -70,11 +62,7 @@
     - name: Install Rust
       uses: dtolnay/rust-toolchain@stable
       with:
-<<<<<<< HEAD
-        toolchain: "1.76"  # MSRV
-=======
         toolchain: stable
->>>>>>> 045de932
     - uses: Swatinem/rust-cache@v2
     - uses: taiki-e/install-action@cargo-hack
     - name: Default features
@@ -131,11 +119,7 @@
     - name: Install Rust
       uses: dtolnay/rust-toolchain@stable
       with:
-<<<<<<< HEAD
-        toolchain: "1.76"  # MSRV
-=======
         toolchain: "1.76"  # STABLE
->>>>>>> 045de932
         components: clippy
     - uses: Swatinem/rust-cache@v2
     - name: Install SARIF tools
