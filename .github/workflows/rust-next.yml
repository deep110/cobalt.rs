name: rust-next

permissions:
  contents: read

on:
  schedule:
  - cron: '12 12 12 * *'

env:
  CARGO_TERM_COLOR: always
  CLICOLOR: 1

concurrency:
  group: "${{ github.workflow }}-${{ github.ref }}"
  cancel-in-progress: true

jobs:
  test:
    name: Test
    strategy:
      fail-fast: false
      matrix:
        os: ["ubuntu-latest", "windows-latest", "macos-latest"]
        rust: ["stable", "beta"]
        include:
        - os: ubuntu-latest
          rust: "nightly"
    continue-on-error: ${{ matrix.rust != 'stable' }}
    runs-on: ${{ matrix.os }}
    steps:
    - name: Checkout repository
      uses: actions/checkout@v4
    - name: Install Rust
      uses: dtolnay/rust-toolchain@stable
      with:
        toolchain: ${{ matrix.rust }}
    - uses: Swatinem/rust-cache@v2
<<<<<<< HEAD
    - name: Default features
      run: cargo test --workspace
    - name: No-default features
      run: cargo test --workspace --no-default-features
=======
    - uses: taiki-e/install-action@cargo-hack
    - name: Build
      run: cargo test --workspace --no-run
    - name: Test
      run: cargo hack test --feature-powerset --workspace
>>>>>>> 045de932
  latest:
    name: "Check latest dependencies"
    runs-on: ubuntu-latest
    steps:
    - name: Checkout repository
      uses: actions/checkout@v4
    - name: Install Rust
      uses: dtolnay/rust-toolchain@stable
      with:
        toolchain: stable
    - uses: Swatinem/rust-cache@v2
    - uses: taiki-e/install-action@cargo-hack
    - name: Update dependencies
      run: cargo update
    - name: Build
      run: cargo test --workspace --no-run
    - name: Test
      run: cargo hack test --feature-powerset --workspace<|MERGE_RESOLUTION|>--- conflicted
+++ resolved
@@ -36,18 +36,13 @@
       with:
         toolchain: ${{ matrix.rust }}
     - uses: Swatinem/rust-cache@v2
-<<<<<<< HEAD
+    - uses: taiki-e/install-action@cargo-hack
+    - name: Build
+      run: cargo test --workspace --no-run
     - name: Default features
       run: cargo test --workspace
     - name: No-default features
       run: cargo test --workspace --no-default-features
-=======
-    - uses: taiki-e/install-action@cargo-hack
-    - name: Build
-      run: cargo test --workspace --no-run
-    - name: Test
-      run: cargo hack test --feature-powerset --workspace
->>>>>>> 045de932
   latest:
     name: "Check latest dependencies"
     runs-on: ubuntu-latest
